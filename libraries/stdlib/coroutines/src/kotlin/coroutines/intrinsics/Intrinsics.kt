/*
 * Copyright 2010-2018 JetBrains s.r.o. Use of this source code is governed by the Apache 2.0 license
 * that can be found in the license/LICENSE.txt file.
 */

@file:Suppress("INVISIBLE_REFERENCE", "INVISIBLE_MEMBER")
@file:kotlin.jvm.JvmName("IntrinsicsKt")
@file:kotlin.jvm.JvmMultifileClass

package kotlin.coroutines.intrinsics

import kotlin.coroutines.*
import kotlin.internal.InlineOnly

/**
 * Obtains the current continuation instance inside suspend functions and either suspends
 * currently running coroutine or returns result immediately without suspension.
 *
 * If the [block] returns the special [COROUTINE_SUSPENDED] value, it means that suspend function did suspend the execution and will
 * not return any result immediately. In this case, the [Continuation] provided to the [block] shall be
 * resumed by invoking [Continuation.resumeWith] at some moment in the
 * future when the result becomes available to resume the computation.
 *
 * Otherwise, the return value of the [block] must have a type assignable to [T] and represents the result of this suspend function.
 * It means that the execution was not suspended and the [Continuation] provided to the [block] shall not be invoked.
 * As the result type of the [block] is declared as `Any?` and cannot be correctly type-checked,
 * its proper return type remains on the conscience of the suspend function's author.
 *
 * Invocation of [Continuation.resumeWith] resumes coroutine directly in the invoker's thread without going through the
 * [ContinuationInterceptor] that might be present in the coroutine's [CoroutineContext].
 * It is invoker's responsibility to ensure that the proper invocation context is established.
 * [Continuation.intercepted] can be used to acquire the intercepted continuation.
 *
 * Note that it is not recommended to call either [Continuation.resume] nor [Continuation.resumeWithException] functions synchronously
 * in the same stackframe where suspension function is run. Use [suspendCoroutine] as a safer way to obtain current
 * continuation instance.
 */
@SinceKotlin("1.3")
@InlineOnly
<<<<<<< HEAD
=======
@kotlin.internal.RequireKotlin("1.3") // TODO: This is needed for tests only and can be safely removed after 1.3 is released
>>>>>>> d0420380
public suspend inline fun <T> suspendCoroutineUninterceptedOrReturn(crossinline block: (Continuation<T>) -> Any?): T =
    throw NotImplementedError("Implementation of suspendCoroutineUninterceptedOrReturn is intrinsic")

/**
 * This value is used as a return value of [suspendCoroutineOrReturn] `block` argument to state that
 * the execution was suspended and will not return any result immediately.
 */
// It is implemented as property with getter to avoid ProGuard <clinit> problem with multifile IntrinsicsKt class
@SinceKotlin("1.3")
public val COROUTINE_SUSPENDED: Any
    get() = CoroutineSingletons.COROUTINE_SUSPENDED

// Using enum here ensures two important properties:
//  1. It makes SafeContinuation serializable with all kinds of serialization frameworks (since all of them natively support enums)
//  2. It improves debugging experience, since you clearly see toString() value of those objects and what package they come from
@SinceKotlin("1.3")
@PublishedApi // This class is Published API via serialized representation of SafeContinuation, don't rename/move
internal enum class CoroutineSingletons { COROUTINE_SUSPENDED, UNDECIDED, RESUMED }<|MERGE_RESOLUTION|>--- conflicted
+++ resolved
@@ -37,10 +37,7 @@
  */
 @SinceKotlin("1.3")
 @InlineOnly
-<<<<<<< HEAD
-=======
 @kotlin.internal.RequireKotlin("1.3") // TODO: This is needed for tests only and can be safely removed after 1.3 is released
->>>>>>> d0420380
 public suspend inline fun <T> suspendCoroutineUninterceptedOrReturn(crossinline block: (Continuation<T>) -> Any?): T =
     throw NotImplementedError("Implementation of suspendCoroutineUninterceptedOrReturn is intrinsic")
 
