/*
 * Copyright 2010-2012 JetBrains s.r.o.
 *
 * Licensed under the Apache License, Version 2.0 (the "License");
 * you may not use this file except in compliance with the License.
 * You may obtain a copy of the License at
 *
 * http://www.apache.org/licenses/LICENSE-2.0
 *
 * Unless required by applicable law or agreed to in writing, software
 * distributed under the License is distributed on an "AS IS" BASIS,
 * WITHOUT WARRANTIES OR CONDITIONS OF ANY KIND, either express or implied.
 * See the License for the specific language governing permissions and
 * limitations under the License.
 */

package org.jetbrains.jet.codegen;

import com.google.common.collect.Lists;
import com.intellij.openapi.progress.ProcessCanceledException;
import com.intellij.openapi.util.Pair;
import org.jetbrains.annotations.NotNull;
import org.jetbrains.annotations.Nullable;
import org.jetbrains.asm4.AnnotationVisitor;
import org.jetbrains.asm4.MethodVisitor;
import org.jetbrains.asm4.Type;
import org.jetbrains.asm4.commons.InstructionAdapter;
import org.jetbrains.asm4.commons.Method;
import org.jetbrains.jet.codegen.context.CalculatedClosure;
import org.jetbrains.jet.codegen.context.CodegenBinding;
import org.jetbrains.jet.codegen.context.CodegenContext;
import org.jetbrains.jet.codegen.context.MutableClosure;
import org.jetbrains.jet.codegen.signature.*;
import org.jetbrains.jet.codegen.signature.kotlin.JetMethodAnnotationWriter;
import org.jetbrains.jet.codegen.signature.kotlin.JetValueParameterAnnotationWriter;
import org.jetbrains.jet.lang.descriptors.*;
import org.jetbrains.jet.lang.psi.*;
import org.jetbrains.jet.lang.resolve.BindingContext;
import org.jetbrains.jet.lang.resolve.OverridingUtil;
import org.jetbrains.jet.lang.resolve.calls.ResolvedCall;
import org.jetbrains.jet.lang.resolve.constants.CompileTimeConstant;
import org.jetbrains.jet.lang.resolve.java.JvmAbi;
import org.jetbrains.jet.lang.resolve.java.JvmClassName;
import org.jetbrains.jet.lang.resolve.java.JvmStdlibNames;
import org.jetbrains.jet.lang.types.JetType;
import org.jetbrains.jet.lang.types.lang.JetStandardLibrary;
import org.jetbrains.jet.lexer.JetTokens;
import org.jetbrains.jet.utils.BitSetUtils;

import java.util.*;

import static org.jetbrains.asm4.Opcodes.*;
<<<<<<< HEAD
import static org.jetbrains.jet.codegen.JetTypeMapper.OBJECT_TYPE;
import static org.jetbrains.jet.codegen.JetTypeMapper.getVisibilityAccessFlag;
=======
import static org.jetbrains.jet.codegen.CodegenUtil.*;
import static org.jetbrains.jet.codegen.AsmTypeConstants.*;
import static org.jetbrains.jet.codegen.context.CodegenBinding.CLOSURE;
>>>>>>> d2d5f005
import static org.jetbrains.jet.codegen.context.CodegenBinding.eclosingClassDescriptor;
import static org.jetbrains.jet.codegen.context.CodegenBinding.enumEntryNeedSubclass;
import static org.jetbrains.jet.lang.resolve.BindingContextUtils.callableDescriptorToDeclaration;
import static org.jetbrains.jet.lang.resolve.BindingContextUtils.classDescriptorToDeclaration;

/**
 * @author max
 * @author yole
 * @author alex.tkachman
 */
public class ImplementationBodyCodegen extends ClassBodyCodegen {
    private static final String VALUES = "$VALUES";
    private JetDelegationSpecifier superCall;
    private String superClass;
    @Nullable // null means java/lang/Object
    private JetType superClassType;
    private final JetTypeMapper typeMapper;
    private final BindingContext bindingContext;

    public ImplementationBodyCodegen(JetClassOrObject aClass, CodegenContext context, ClassBuilder v, GenerationState state) {
        super(aClass, context, v, state);
        typeMapper = state.getInjector().getJetTypeMapper();
        bindingContext = state.getBindingContext();
    }

    @Override
    protected void generateDeclaration() {
        getSuperClass();

        JvmClassSignature signature = signature();

        boolean isAbstract = false;
        boolean isInterface = false;
        boolean isFinal = false;
        boolean isStatic = false;
        boolean isAnnotation = false;
        boolean isEnum = false;

        if (myClass instanceof JetClass) {
            JetClass jetClass = (JetClass) myClass;
            if (jetClass.hasModifier(JetTokens.ABSTRACT_KEYWORD)) {
                isAbstract = true;
            }
            if (jetClass.isTrait()) {
                isAbstract = true;
                isInterface = true;
            }
            else if (jetClass.isAnnotation()) {
                isAbstract = true;
                isInterface = true;
                isAnnotation = true;
                signature.getInterfaces().add("java/lang/annotation/Annotation");
            }
            else if (jetClass.hasModifier(JetTokens.ENUM_KEYWORD)) {
                isEnum = true;
            }

            if (!jetClass.hasModifier(JetTokens.OPEN_KEYWORD) && !isAbstract) {
                isFinal = true;
            }
        }
        else if (myClass.getParent() instanceof JetClassObject) {
            isStatic = true;
        }

        int access = 0;
        access |= ACC_PUBLIC;
        if (isAbstract) {
            access |= ACC_ABSTRACT;
        }
        if (isInterface) {
            access |= ACC_INTERFACE; // ACC_SUPER
        }
        else {
            access |= ACC_SUPER;
        }
        if (isFinal) {
            access |= ACC_FINAL;
        }
        if (isStatic) {
            access |= ACC_STATIC;
        }
        if (isAnnotation) {
            access |= ACC_ANNOTATION;
        }
        if (isEnum) {
            for (JetDeclaration declaration : myClass.getDeclarations()) {
                if (declaration instanceof JetEnumEntry) {
                    if (enumEntryNeedSubclass(state.getBindingContext(), (JetEnumEntry) declaration)) {
                        access &= ~ACC_FINAL;
                    }
                }
            }
            access |= ACC_ENUM;
        }
        List<String> interfaces = signature.getInterfaces();
        v.defineClass(myClass, V1_6,
                      access,
                      signature.getName(),
                      signature.getJavaGenericSignature(),
                      signature.getSuperclassName(),
                      interfaces.toArray(new String[interfaces.size()])
        );
        v.visitSource(myClass.getContainingFile().getName(), null);

        writeInnerOuterClasses();

        AnnotationCodegen.forClass(v.getVisitor(), typeMapper).genAnnotations(descriptor);

        writeClassSignatureIfNeeded(signature);
    }

    private void writeInnerOuterClasses() {
        ClassDescriptor container = getContainingClassDescriptor(descriptor);
        if (container != null) {
            v.visitOuterClass(typeMapper.mapType(container.getDefaultType(), MapTypeMode.IMPL).getInternalName(), null, null);
        }

        for (DeclarationDescriptor declarationDescriptor : descriptor.getUnsubstitutedInnerClassesScope().getAllDescriptors()) {
            assert declarationDescriptor instanceof ClassDescriptor;
            ClassDescriptor innerClass = (ClassDescriptor) declarationDescriptor;
            // TODO: proper access
            int innerClassAccess = ACC_PUBLIC;
            if (innerClass.getModality() == Modality.FINAL) {
                innerClassAccess |= ACC_FINAL;
            }
            else if (innerClass.getModality() == Modality.ABSTRACT) {
                innerClassAccess |= ACC_ABSTRACT;
            }

            if (innerClass.getKind() == ClassKind.TRAIT) {
                innerClassAccess |= ACC_INTERFACE;
            }

            // TODO: cache internal names
            String outerClassInernalName = typeMapper.mapType(descriptor.getDefaultType(), MapTypeMode.IMPL).getInternalName();
            String innerClassInternalName = typeMapper.mapType(innerClass.getDefaultType(), MapTypeMode.IMPL).getInternalName();
            v.visitInnerClass(innerClassInternalName, outerClassInernalName, innerClass.getName().getName(), innerClassAccess);
        }

        if (descriptor.getClassObjectDescriptor() != null) {
            int innerClassAccess = ACC_PUBLIC | ACC_FINAL | ACC_STATIC;
            String outerClassInernalName = typeMapper.mapType(descriptor.getDefaultType(), MapTypeMode.IMPL).getInternalName();
            v.visitInnerClass(outerClassInernalName + JvmAbi.CLASS_OBJECT_SUFFIX, outerClassInernalName, JvmAbi.CLASS_OBJECT_CLASS_NAME,
                              innerClassAccess);
        }
    }

    private void writeClassSignatureIfNeeded(JvmClassSignature signature) {
        if (signature.getKotlinGenericSignature() != null || descriptor.getVisibility() != Visibilities.PUBLIC) {
            AnnotationVisitor annotationVisitor = v.newAnnotation(JvmStdlibNames.JET_CLASS.getDescriptor(), true);
            annotationVisitor.visit(JvmStdlibNames.JET_CLASS_SIGNATURE, signature.getKotlinGenericSignature());
            BitSet flags = getFlagsForVisibility(descriptor.getVisibility());
            int flagsValue = BitSetUtils.toInt(flags);
            if (JvmStdlibNames.FLAGS_DEFAULT_VALUE != flagsValue) {
                annotationVisitor.visit(JvmStdlibNames.JET_CLASS_FLAGS_FIELD, flagsValue);
            }
            annotationVisitor.visitEnd();
        }
    }

    @Nullable
    private static ClassDescriptor getContainingClassDescriptor(ClassDescriptor decl) {
        DeclarationDescriptor container = decl.getContainingDeclaration();
        while (container != null && !(container instanceof NamespaceDescriptor)) {
            if (container instanceof ClassDescriptor) return (ClassDescriptor) container;
            container = container.getContainingDeclaration();
        }
        return null;
    }

    private JvmClassSignature signature() {
        List<String> superInterfaces;

        LinkedHashSet<String> superInterfacesLinkedHashSet = new LinkedHashSet<String>();

        // TODO: generics signature is not always needed
        BothSignatureWriter signatureVisitor = new BothSignatureWriter(BothSignatureWriter.Mode.CLASS, true);


        {   // type parameters
            List<TypeParameterDescriptor> typeParameters = descriptor.getTypeConstructor().getParameters();
            typeMapper.writeFormalTypeParameters(typeParameters, signatureVisitor);
        }

        signatureVisitor.writeSupersStart();

        {   // superclass
            signatureVisitor.writeSuperclass();
            if (superClassType == null) {
                signatureVisitor.writeClassBegin(superClass, false, false);
                signatureVisitor.writeClassEnd();
            }
            else {
                typeMapper.mapType(superClassType, signatureVisitor, MapTypeMode.TYPE_PARAMETER);
            }
            signatureVisitor.writeSuperclassEnd();
        }


        {   // superinterfaces
            superInterfacesLinkedHashSet.add(JvmStdlibNames.JET_OBJECT.getInternalName());

            for (JetDelegationSpecifier specifier : myClass.getDelegationSpecifiers()) {
                JetType superType = bindingContext.get(BindingContext.TYPE, specifier.getTypeReference());
                assert superType != null;
                ClassDescriptor superClassDescriptor = (ClassDescriptor) superType.getConstructor().getDeclarationDescriptor();
                if (isInterface(superClassDescriptor)) {
                    signatureVisitor.writeInterface();
                    Type jvmName = typeMapper.mapType(superType, signatureVisitor, MapTypeMode.TYPE_PARAMETER);
                    signatureVisitor.writeInterfaceEnd();
                    superInterfacesLinkedHashSet.add(jvmName.getInternalName());
                }
            }

            superInterfaces = new ArrayList<String>(superInterfacesLinkedHashSet);
        }

        signatureVisitor.writeSupersEnd();

        return new JvmClassSignature(jvmName(), superClass, superInterfaces, signatureVisitor.makeJavaString(),
                                     signatureVisitor.makeKotlinClassSignature());
    }

    private String jvmName() {
        if (kind != OwnerKind.IMPLEMENTATION) {
            throw new IllegalStateException("must not call this method with kind " + kind);
        }
        return typeMapper.mapType(descriptor.getDefaultType(), MapTypeMode.IMPL).getInternalName();
    }

    protected void getSuperClass() {
        superClass = "java/lang/Object";
        superClassType = null;

        List<JetDelegationSpecifier> delegationSpecifiers = myClass.getDelegationSpecifiers();

        if (myClass instanceof JetClass && ((JetClass) myClass).isTrait()) {
            return;
        }

        if (kind != OwnerKind.IMPLEMENTATION) {
            throw new IllegalStateException("must be impl to reach this code: " + kind);
        }

        for (JetDelegationSpecifier specifier : delegationSpecifiers) {
            if (specifier instanceof JetDelegatorToSuperClass || specifier instanceof JetDelegatorToSuperCall) {
                JetType superType = bindingContext.get(BindingContext.TYPE, specifier.getTypeReference());
                assert superType != null;
                ClassDescriptor superClassDescriptor = (ClassDescriptor) superType.getConstructor().getDeclarationDescriptor();
                assert superClassDescriptor != null;
                if (!isInterface(superClassDescriptor)) {
                    superClassType = superType;
                    superClass = typeMapper.mapType(superClassDescriptor.getDefaultType(), MapTypeMode.IMPL).getInternalName();
                    superCall = specifier;
                }
            }
        }

        if (superClassType == null) {
            if (descriptor.getKind() == ClassKind.ENUM_CLASS) {
                superClassType = JetStandardLibrary.getInstance().getEnumType(descriptor.getDefaultType());
                superClass = typeMapper.mapType(superClassType, MapTypeMode.VALUE).getInternalName();
            }
            if (descriptor.getKind() == ClassKind.ENUM_ENTRY) {
                superClassType = descriptor.getTypeConstructor().getSupertypes().iterator().next();
                superClass = typeMapper.mapType(superClassType, MapTypeMode.VALUE).getInternalName();
            }
        }
    }

    @Override
    protected void generateSyntheticParts() {
        generateFieldForObjectInstance();
        generateFieldForClassObject();

        try {
            generatePrimaryConstructor();
        }
        catch (CompilationException e) {
            throw e;
        }
        catch (ProcessCanceledException e) {
            throw e;
        }
        catch (RuntimeException e) {
            throw new RuntimeException("Error generating primary constructor of class " + myClass.getName() + " with kind " + kind, e);
        }

        generateTraitMethods();

        generateAccessors();

        generateEnumMethods();

        generateClosureFields(context.closure, v, state.getInjector().getJetTypeMapper());
    }

    private void generateEnumMethods() {
        if (myEnumConstants.size() > 0) {
            {
                Type type =
                        typeMapper.mapType(JetStandardLibrary.getInstance().getArrayType(descriptor.getDefaultType()), MapTypeMode.IMPL);

                MethodVisitor mv =
                        v.newMethod(myClass, ACC_PUBLIC | ACC_STATIC, "values", "()" + type.getDescriptor(), null, null);
                mv.visitCode();
                mv.visitFieldInsn(GETSTATIC, typeMapper.mapType(descriptor.getDefaultType(), MapTypeMode.VALUE).getInternalName(), VALUES,
                                  type.getDescriptor());
                mv.visitMethodInsn(INVOKEVIRTUAL, type.getInternalName(), "clone", "()Ljava/lang/Object;");
                mv.visitTypeInsn(CHECKCAST, type.getInternalName());
                mv.visitInsn(ARETURN);
                FunctionCodegen.endVisit(mv, "values()", myClass);
            }
            {
                Type type = typeMapper.mapType(descriptor.getDefaultType(), MapTypeMode.IMPL);

                MethodVisitor mv =
                        v.newMethod(myClass, ACC_PUBLIC | ACC_STATIC, "valueOf", "(Ljava/lang/String;)" + type.getDescriptor(), null, null);
                mv.visitCode();
                mv.visitLdcInsn(type);
                mv.visitVarInsn(ALOAD, 0);
                mv.visitMethodInsn(INVOKESTATIC, "java/lang/Enum", "valueOf", "(Ljava/lang/Class;Ljava/lang/String;)Ljava/lang/Enum;");
                mv.visitTypeInsn(CHECKCAST, type.getInternalName());
                mv.visitInsn(ARETURN);
                FunctionCodegen.endVisit(mv, "values()", myClass);
            }
        }
    }

    private void generateAccessors() {
        for (Map.Entry<DeclarationDescriptor, DeclarationDescriptor> entry : context.getAccessors().entrySet()) {
            genAccessor(entry);
        }
    }

    private void genAccessor(Map.Entry<DeclarationDescriptor, DeclarationDescriptor> entry) {
        if (entry.getValue() instanceof FunctionDescriptor) {
            FunctionDescriptor bridge = (FunctionDescriptor) entry.getValue();
            FunctionDescriptor original = (FunctionDescriptor) entry.getKey();

            Method method = typeMapper.mapSignature(bridge.getName(), bridge).getAsmMethod();
            Method originalMethod = typeMapper.mapSignature(original.getName(), original).getAsmMethod();
            Type[] argTypes = method.getArgumentTypes();

            String owner = typeMapper.getOwner(original, OwnerKind.IMPLEMENTATION).getInternalName();
            MethodVisitor mv = v.newMethod(null, ACC_BRIDGE | ACC_SYNTHETIC | ACC_STATIC, bridge.getName().getName(),
                                           method.getDescriptor(), null, null);
            if (state.getClassBuilderMode() == ClassBuilderMode.STUBS) {
                StubCodegen.generateStubCode(mv);
            }
            else if (state.getClassBuilderMode() == ClassBuilderMode.FULL) {
                mv.visitCode();

                InstructionAdapter iv = new InstructionAdapter(mv);

                iv.load(0, OBJECT_TYPE);
                for (int i = 1, reg = 1; i < argTypes.length; i++) {
                    Type argType = argTypes[i];
                    iv.load(reg, argType);
                    //noinspection AssignmentToForLoopParameter
                    reg += argType.getSize();
                }
                iv.invokespecial(owner, originalMethod.getName(), originalMethod.getDescriptor());

                iv.areturn(method.getReturnType());
                FunctionCodegen.endVisit(iv, "accessor", null);
            }
        }
        else if (entry.getValue() instanceof PropertyDescriptor) {
            PropertyDescriptor bridge = (PropertyDescriptor) entry.getValue();
            PropertyDescriptor original = (PropertyDescriptor) entry.getKey();

            {
                Method method = typeMapper.mapGetterSignature(bridge, OwnerKind.IMPLEMENTATION).getJvmMethodSignature().getAsmMethod();
                JvmPropertyAccessorSignature originalSignature = typeMapper.mapGetterSignature(original, OwnerKind.IMPLEMENTATION);
                Method originalMethod = originalSignature.getJvmMethodSignature().getAsmMethod();
                MethodVisitor mv =
                        v.newMethod(null, ACC_BRIDGE | ACC_SYNTHETIC | ACC_STATIC, method.getName(), method.getDescriptor(), null, null);
                PropertyGetterDescriptor getter = ((PropertyDescriptor) entry.getValue()).getGetter();
                assert getter != null;
                PropertyCodegen.generateJetPropertyAnnotation(mv, originalSignature.getPropertyTypeKotlinSignature(),
                                                              originalSignature.getJvmMethodSignature().getKotlinTypeParameter(),
                                                              original,
                                                              getter.getVisibility());
                if (state.getClassBuilderMode() == ClassBuilderMode.STUBS) {
                    StubCodegen.generateStubCode(mv);
                }
                else if (state.getClassBuilderMode() == ClassBuilderMode.FULL) {
                    mv.visitCode();

                    InstructionAdapter iv = new InstructionAdapter(mv);

                    iv.load(0, OBJECT_TYPE);
                    if (original.getVisibility() == Visibilities.PRIVATE) {
                        iv.getfield(typeMapper.getOwner(original, OwnerKind.IMPLEMENTATION).getInternalName(), original.getName().getName(),
                                    originalMethod.getReturnType().getDescriptor());
                    }
                    else {
                        iv.invokespecial(typeMapper.getOwner(original, OwnerKind.IMPLEMENTATION).getInternalName(),
                                         originalMethod.getName(), originalMethod.getDescriptor());
                    }

                    iv.areturn(method.getReturnType());
                    FunctionCodegen.endVisit(iv, "accessor", null);
                }
            }

            if (bridge.isVar()) {
                Method method = typeMapper.mapSetterSignature(bridge, OwnerKind.IMPLEMENTATION).getJvmMethodSignature().getAsmMethod();
                JvmPropertyAccessorSignature originalSignature2 = typeMapper.mapSetterSignature(original, OwnerKind.IMPLEMENTATION);
                Method originalMethod = originalSignature2.getJvmMethodSignature().getAsmMethod();
                MethodVisitor mv =
                        v.newMethod(null, ACC_STATIC | ACC_BRIDGE | ACC_FINAL, method.getName(), method.getDescriptor(), null, null);
                PropertySetterDescriptor setter = ((PropertyDescriptor) entry.getValue()).getSetter();
                assert setter != null;
                PropertyCodegen.generateJetPropertyAnnotation(mv, originalSignature2.getPropertyTypeKotlinSignature(),
                                                              originalSignature2.getJvmMethodSignature().getKotlinTypeParameter(),
                                                              original,
                                                              setter.getVisibility());
                if (state.getClassBuilderMode() == ClassBuilderMode.STUBS) {
                    StubCodegen.generateStubCode(mv);
                }
                else if (state.getClassBuilderMode() == ClassBuilderMode.FULL) {
                    mv.visitCode();

                    InstructionAdapter iv = new InstructionAdapter(mv);

                    iv.load(0, OBJECT_TYPE);
                    Type[] argTypes = method.getArgumentTypes();
                    for (int i = 1, reg = 1; i < argTypes.length; i++) {
                        Type argType = argTypes[i];
                        iv.load(reg, argType);
                        //noinspection AssignmentToForLoopParameter
                        reg += argType.getSize();
                    }
                    if (original.getVisibility() == Visibilities.PRIVATE && original.getModality() == Modality.FINAL) {
                        iv.putfield(typeMapper.getOwner(original, OwnerKind.IMPLEMENTATION).getInternalName(), original.getName().getName(),
                                    originalMethod.getArgumentTypes()[0].getDescriptor());
                    }
                    else {
                        iv.invokespecial(typeMapper.getOwner(original, OwnerKind.IMPLEMENTATION).getInternalName(),
                                         originalMethod.getName(), originalMethod.getDescriptor());
                    }

                    iv.areturn(method.getReturnType());
                    FunctionCodegen.endVisit(iv, "accessor", null);
                }
            }
        }
        else {
            throw new UnsupportedOperationException();
        }
    }

    private void generateFieldForObjectInstance() {
        if (isNonLiteralObject(myClass)) {
            Type type = typeMapper.mapType(descriptor.getDefaultType(), MapTypeMode.VALUE);
            v.newField(myClass, ACC_PUBLIC | ACC_STATIC | ACC_FINAL, "$instance", type.getDescriptor(), null, null);

            staticInitializerChunks.add(new CodeChunk() {
                @Override
                public void generate(InstructionAdapter v) {
                    String name = jvmName();
                    v.anew(Type.getObjectType(name));
                    v.dup();
                    v.invokespecial(name, "<init>", "()V");
                    v.putstatic(name, "$instance", typeMapper.mapType(descriptor.getDefaultType(), MapTypeMode.VALUE).getDescriptor());
                }
            });
        }
    }

    private void generateFieldForClassObject() {
        final JetClassObject classObject = getClassObject();
        if (classObject != null) {
            final ClassDescriptor descriptor1 = bindingContext.get(BindingContext.CLASS, classObject.getObjectDeclaration());
            assert descriptor1 != null;
            Type type = Type.getObjectType(typeMapper.mapType(descriptor1.getDefaultType(), MapTypeMode.VALUE).getInternalName());
            v.newField(classObject, ACC_PUBLIC | ACC_STATIC, "$classobj", type.getDescriptor(), null, null);

            staticInitializerChunks.add(new CodeChunk() {
                @Override
                public void generate(InstructionAdapter v) {
                    final ClassDescriptor descriptor1 = bindingContext.get(BindingContext.CLASS, classObject.getObjectDeclaration());
                    assert descriptor1 != null;
                    String name = typeMapper.mapType(descriptor1.getDefaultType(), MapTypeMode.IMPL).getInternalName();
                    final Type classObjectType = Type.getObjectType(name);
                    v.anew(classObjectType);
                    v.dup();
                    v.invokespecial(name, "<init>", "()V");
                    v.putstatic(typeMapper.mapType(descriptor.getDefaultType(), MapTypeMode.VALUE).getInternalName(), "$classobj",
                                classObjectType.getDescriptor());
                }
            });
        }
    }

    protected void generatePrimaryConstructor() {
        if (ignoreIfTraitOrAnnotation()) return;

        if (kind != OwnerKind.IMPLEMENTATION) {
            throw new IllegalStateException("incorrect kind for primary constructor: " + kind);
        }

        ConstructorDescriptor constructorDescriptor = bindingContext.get(BindingContext.CONSTRUCTOR, myClass);

        final CodegenContext.ConstructorContext constructorContext = context.intoConstructor(constructorDescriptor);

        lookupConstructorExpressionsInClosureIfPresent(constructorContext);

        MutableClosure closure = context.closure;
        boolean hasThis0 = closure != null && closure.getCaptureThis() != null;

        final CallableMethod callableMethod = typeMapper.mapToCallableMethod(constructorDescriptor, context.closure);
        final JvmMethodSignature constructorMethod = callableMethod.getSignature();

        assert constructorDescriptor != null;
<<<<<<< HEAD
        int flags = getVisibilityAccessFlag(constructorDescriptor);
=======
        int flags = getAccessModifiers(constructorDescriptor, 0);
>>>>>>> d2d5f005
        final MethodVisitor mv = v.newMethod(myClass, flags, constructorMethod.getName(), constructorMethod.getAsmMethod().getDescriptor(),
                                             constructorMethod.getGenericsSignature(), null);
        if (state.getClassBuilderMode() == ClassBuilderMode.SIGNATURES) return;

        AnnotationVisitor jetConstructorVisitor = mv.visitAnnotation(JvmStdlibNames.JET_CONSTRUCTOR.getDescriptor(), true);

        int flagsValue = BitSetUtils.toInt(getFlagsForVisibility(constructorDescriptor.getVisibility()));
        if (JvmStdlibNames.FLAGS_DEFAULT_VALUE != flagsValue) {
            jetConstructorVisitor.visit(JvmStdlibNames.JET_CLASS_FLAGS_FIELD, flagsValue);
        }

        jetConstructorVisitor.visitEnd();

        AnnotationCodegen.forMethod(mv, typeMapper).genAnnotations(constructorDescriptor);

        writeParameterAnnotations(constructorDescriptor, constructorMethod, hasThis0, mv);

        if (state.getClassBuilderMode() == ClassBuilderMode.STUBS) {
            StubCodegen.generateStubCode(mv);
            return;
        }

        generatePrimiryConstructorImpl(constructorDescriptor, constructorContext, constructorMethod, callableMethod, hasThis0, closure, mv);
    }

    private void generatePrimiryConstructorImpl(
            ConstructorDescriptor constructorDescriptor,
            CodegenContext.ConstructorContext constructorContext,
            JvmMethodSignature constructorMethod,
            CallableMethod callableMethod,
            boolean hasThis0,
            MutableClosure closure,
            MethodVisitor mv
    ) {
        mv.visitCode();

        List<ValueParameterDescriptor> paramDescrs = constructorDescriptor != null
                                                     ? constructorDescriptor.getValueParameters()
                                                     : Collections.<ValueParameterDescriptor>emptyList();

        ConstructorFrameMap frameMap = new ConstructorFrameMap(callableMethod, constructorDescriptor);

        final InstructionAdapter iv = new InstructionAdapter(mv);
        ExpressionCodegen codegen = new ExpressionCodegen(mv, frameMap, Type.VOID_TYPE, constructorContext, state);

        Type classType = typeMapper.mapType(descriptor.getDefaultType(), MapTypeMode.IMPL);
        JvmClassName classname = JvmClassName.byType(classType);

        if (superCall == null) {
            genSimpleSuperCall(iv);
        }
        else if (superCall instanceof JetDelegatorToSuperClass) {
            genSuperCallToDelegatorToSuperClass(iv);
        }
        else {
            generateDelegatorToConstructorCall(iv, codegen, constructorDescriptor, frameMap);
        }

        if (hasThis0) {
            final Type type = typeMapper
                    .mapType(eclosingClassDescriptor(typeMapper.getBindingContext(), descriptor).getDefaultType(), MapTypeMode.VALUE);
            String interfaceDesc = type.getDescriptor();
            iv.load(0, classType);
            iv.load(frameMap.getOuterThisIndex(), type);
            iv.putfield(classname.getInternalName(), THIS$0, interfaceDesc);
        }

        if (closure != null) {
            int k = hasThis0 ? 2 : 1;
            final String internalName = typeMapper.mapType(descriptor.getDefaultType(), MapTypeMode.VALUE).getInternalName();
            final ClassifierDescriptor captureReceiver = closure.getCaptureReceiver();
            if (captureReceiver != null) {
                iv.load(0, OBJECT_TYPE);
                final Type asmType = typeMapper.mapType(captureReceiver.getDefaultType(), MapTypeMode.IMPL);
                iv.load(1, asmType);
                iv.putfield(internalName, RECEIVER$0, asmType.getDescriptor());
                k += asmType.getSize();
            }

            for (DeclarationDescriptor varDescr : closure.getCaptureVariables().keySet()) {
                if (varDescr instanceof VariableDescriptor && !(varDescr instanceof PropertyDescriptor)) {
                    Type sharedVarType = typeMapper.getSharedVarType(varDescr);
                    if (sharedVarType == null) {
                        sharedVarType = typeMapper.mapType(((VariableDescriptor) varDescr).getType(), MapTypeMode.VALUE);
                    }
                    iv.load(0, OBJECT_TYPE);
                    iv.load(k, StackValue.refType(sharedVarType));
                    k += StackValue.refType(sharedVarType).getSize();
                    iv.putfield(internalName,
                                "$" + varDescr.getName(), sharedVarType.getDescriptor());
                }
            }
        }

        int n = 0;
        for (JetDelegationSpecifier specifier : myClass.getDelegationSpecifiers()) {
            if (specifier == superCall) {
                continue;
            }

            if (specifier instanceof JetDelegatorByExpressionSpecifier) {
                genCallToDelegatorByExpressionSpecifier(iv, codegen, classType, classname, n++, specifier);
            }
        }

        int curParam = 0;
        List<JetParameter> constructorParameters = getPrimaryConstructorParameters();
        for (JetParameter parameter : constructorParameters) {
            if (parameter.getValOrVarNode() != null) {
                VariableDescriptor descriptor = paramDescrs.get(curParam);
                Type type = typeMapper.mapType(descriptor.getType(), MapTypeMode.VALUE);
                iv.load(0, classType);
                iv.load(frameMap.getIndex(descriptor), type);
                iv.putfield(classname.getInternalName(), descriptor.getName().getName(), type.getDescriptor());
            }
            curParam++;
        }

        generateInitializers(codegen, iv, myClass.getDeclarations(), bindingContext, typeMapper);

        mv.visitInsn(RETURN);
        FunctionCodegen.endVisit(mv, "constructor", myClass);

        assert constructorDescriptor != null;
        FunctionCodegen.generateDefaultIfNeeded(constructorContext, state, v, constructorMethod.getAsmMethod(), constructorDescriptor,
                                                OwnerKind.IMPLEMENTATION);
    }

    private void genSuperCallToDelegatorToSuperClass(InstructionAdapter iv) {
        iv.load(0, Type.getType("L" + superClass + ";"));
        JetType superType = bindingContext.get(BindingContext.TYPE, superCall.getTypeReference());
        List<Type> parameterTypes = new ArrayList<Type>();
        assert superType != null;
        ClassDescriptor superClassDescriptor = (ClassDescriptor) superType.getConstructor().getDeclarationDescriptor();
        if (CodegenBinding.hasThis0(bindingContext, superClassDescriptor)) {
            iv.load(1, OBJECT_TYPE);
            parameterTypes.add(typeMapper.mapType(
                    eclosingClassDescriptor(typeMapper.getBindingContext(), descriptor).getDefaultType(), MapTypeMode.VALUE));
        }
        Method superCallMethod = new Method("<init>", Type.VOID_TYPE, parameterTypes.toArray(new Type[parameterTypes.size()]));
        //noinspection ConstantConditions
        iv.invokespecial(typeMapper.mapType(superClassDescriptor.getDefaultType(), MapTypeMode.VALUE).getInternalName(), "<init>",
                         superCallMethod.getDescriptor());
    }

    private void genSimpleSuperCall(InstructionAdapter iv) {
        iv.load(0, Type.getType("L" + superClass + ";"));
        if (descriptor.getKind() == ClassKind.ENUM_CLASS || descriptor.getKind() == ClassKind.ENUM_ENTRY) {
            iv.load(1, AsmTypeConstants.JAVA_STRING_TYPE);
            iv.load(2, Type.INT_TYPE);
            iv.invokespecial(superClass, "<init>", "(Ljava/lang/String;I)V");
        }
        else {
            iv.invokespecial(superClass, "<init>", "()V");
        }
    }

    private void writeParameterAnnotations(
            ConstructorDescriptor constructorDescriptor,
            JvmMethodSignature constructorMethod,
            boolean hasThis0,
            MethodVisitor mv
    ) {
        if (constructorDescriptor != null) {
            int i = 0;

            if (hasThis0) {
                i++;
            }

            if (descriptor.getKind() == ClassKind.ENUM_CLASS || descriptor.getKind() == ClassKind.ENUM_ENTRY) {
                i += 2;
            }

            for (ValueParameterDescriptor valueParameter : constructorDescriptor.getValueParameters()) {
                AnnotationCodegen.forParameter(i, mv, state.getInjector().getJetTypeMapper()).genAnnotations(valueParameter);
                JetValueParameterAnnotationWriter jetValueParameterAnnotation =
                        JetValueParameterAnnotationWriter.visitParameterAnnotation(mv, i);
                jetValueParameterAnnotation.writeName(valueParameter.getName().getName());
                jetValueParameterAnnotation.writeHasDefaultValue(valueParameter.declaresDefaultValue());
                jetValueParameterAnnotation.writeType(constructorMethod.getKotlinParameterType(i));
                jetValueParameterAnnotation.visitEnd();
                ++i;
            }
        }
    }

    private void genCallToDelegatorByExpressionSpecifier(
            InstructionAdapter iv,
            ExpressionCodegen codegen,
            Type classType,
            JvmClassName classname,
            int n,
            JetDelegationSpecifier specifier
    ) {
        iv.load(0, classType);
        codegen.genToJVMStack(((JetDelegatorByExpressionSpecifier) specifier).getDelegateExpression());

        JetType superType = bindingContext.get(BindingContext.TYPE, specifier.getTypeReference());
        assert superType != null;
        ClassDescriptor superClassDescriptor = (ClassDescriptor) superType.getConstructor().getDeclarationDescriptor();
        assert superClassDescriptor != null;
        String delegateField = "$delegate_" + n;
        Type fieldType = typeMapper.mapType(superClassDescriptor.getDefaultType(), MapTypeMode.VALUE);
        String fieldDesc = fieldType.getDescriptor();
        v.newField(specifier, ACC_PRIVATE, delegateField, fieldDesc, /*TODO*/null, null);
        StackValue field = StackValue.field(fieldType, classname, delegateField, false);
        field.store(fieldType, iv);

        JetClass superClass = (JetClass) classDescriptorToDeclaration(bindingContext, superClassDescriptor);
        final CodegenContext delegateContext = context.intoClass(superClassDescriptor,
                                                                 new OwnerKind.DelegateKind(StackValue.field(fieldType, classname,
                                                                                                             delegateField, false),
                                                                                            typeMapper.mapType(superClassDescriptor
                                                                                                                       .getDefaultType(),
                                                                                                               MapTypeMode.IMPL)
                                                                                                    .getInternalName()),
                                                                 state);
        generateDelegates(superClass, delegateContext, field);
    }

    private void lookupConstructorExpressionsInClosureIfPresent(final CodegenContext.ConstructorContext constructorContext) {
        final JetVisitorVoid visitor = new JetVisitorVoid() {
            @Override
            public void visitJetElement(JetElement e) {
                e.acceptChildren(this);
            }

            @Override
            public void visitSimpleNameExpression(JetSimpleNameExpression expr) {
                final DeclarationDescriptor descriptor = bindingContext.get(BindingContext.REFERENCE_TARGET, expr);
                if (descriptor instanceof VariableDescriptor && !(descriptor instanceof PropertyDescriptor)) {
                    ConstructorDescriptor constructorDescriptor = (ConstructorDescriptor) constructorContext.getContextDescriptor();
                    for (ValueParameterDescriptor parameterDescriptor : constructorDescriptor.getValueParameters()) {
                        //noinspection ConstantConditions
                        if (descriptor.equals(parameterDescriptor)) {
                            return;
                        }
                    }
                    constructorContext.lookupInContext(descriptor, null, state, true);
                }
            }
        };

        for (JetDeclaration declaration : myClass.getDeclarations()) {
            if (declaration instanceof JetProperty) {
                final JetProperty property = (JetProperty) declaration;
                final JetExpression initializer = property.getInitializer();
                if (initializer != null) {
                    initializer.accept(visitor);
                }
            }
            else if (declaration instanceof JetClassInitializer) {
                final JetClassInitializer initializer = (JetClassInitializer) declaration;
                initializer.accept(visitor);
            }
        }

        for (JetDelegationSpecifier specifier : myClass.getDelegationSpecifiers()) {
            if (specifier != superCall) {
                if (specifier instanceof JetDelegatorByExpressionSpecifier) {
                    JetExpression delegateExpression = ((JetDelegatorByExpressionSpecifier) specifier).getDelegateExpression();
                    assert delegateExpression != null;
                    delegateExpression.accept(visitor);
                }
            }
            else {
                if (superCall instanceof JetDelegatorToSuperCall) {
                    final JetValueArgumentList argumentList = ((JetDelegatorToSuperCall) superCall).getValueArgumentList();
                    if (argumentList != null) {
                        argumentList.accept(visitor);
                    }
                }
            }
        }
    }

    private boolean ignoreIfTraitOrAnnotation() {
        if (myClass instanceof JetClass) {
            JetClass aClass = (JetClass) myClass;
            if (aClass.isTrait()) {
                return true;
            }
            if (aClass.isAnnotation()) {
                return true;
            }
        }
        return false;
    }

    private void generateTraitMethods() {
        if (myClass instanceof JetClass &&
            (((JetClass) myClass).isTrait() || myClass.hasModifier(JetTokens.ABSTRACT_KEYWORD))) {
            return;
        }

        for (Pair<CallableMemberDescriptor, CallableMemberDescriptor> needDelegates : getTraitImplementations(descriptor)) {
            if (needDelegates.second instanceof SimpleFunctionDescriptor) {
                generateDelegationToTraitImpl((FunctionDescriptor) needDelegates.second, (FunctionDescriptor) needDelegates.first);
            }
            else if (needDelegates.second instanceof PropertyDescriptor) {
                PropertyDescriptor property = (PropertyDescriptor) needDelegates.second;
                List<PropertyAccessorDescriptor> inheritedAccessors = ((PropertyDescriptor) needDelegates.first).getAccessors();
                for (PropertyAccessorDescriptor accessor : property.getAccessors()) {
                    for (PropertyAccessorDescriptor inheritedAccessor : inheritedAccessors) {
                        if (inheritedAccessor.getClass() == accessor.getClass()) { // same accessor kind
                            generateDelegationToTraitImpl(accessor, inheritedAccessor);
                        }
                    }
                }
            }
        }
    }


    private void generateDelegationToTraitImpl(FunctionDescriptor fun, @NotNull FunctionDescriptor inheritedFun) {
        DeclarationDescriptor containingDeclaration = fun.getContainingDeclaration();
        if (containingDeclaration instanceof ClassDescriptor) {
            ClassDescriptor declaration = (ClassDescriptor) containingDeclaration;
            if (declaration.getKind() == ClassKind.TRAIT) {
                int flags = ACC_PUBLIC; // TODO.

                Method function;
                Method functionOriginal;
                if (fun instanceof PropertyAccessorDescriptor) {
                    PropertyDescriptor property = ((PropertyAccessorDescriptor) fun).getCorrespondingProperty();
                    if (fun instanceof PropertyGetterDescriptor) {
                        function = typeMapper.mapGetterSignature(property, OwnerKind.IMPLEMENTATION).getJvmMethodSignature().getAsmMethod();
                        functionOriginal =
                                typeMapper.mapGetterSignature(property.getOriginal(), OwnerKind.IMPLEMENTATION).getJvmMethodSignature()
                                        .getAsmMethod();
                    }
                    else if (fun instanceof PropertySetterDescriptor) {
                        function = typeMapper.mapSetterSignature(property, OwnerKind.IMPLEMENTATION).getJvmMethodSignature().getAsmMethod();
                        functionOriginal =
                                typeMapper.mapSetterSignature(property.getOriginal(), OwnerKind.IMPLEMENTATION).getJvmMethodSignature()
                                        .getAsmMethod();
                    }
                    else {
                        throw new IllegalStateException("Accessor is neither getter, nor setter, what is it?");
                    }
                }
                else {
                    function = typeMapper.mapSignature(fun.getName(), fun).getAsmMethod();
                    functionOriginal = typeMapper.mapSignature(fun.getName(), fun.getOriginal()).getAsmMethod();
                }

                final MethodVisitor mv = v.newMethod(myClass, flags, function.getName(), function.getDescriptor(), null, null);
                AnnotationCodegen.forMethod(mv, state.getInjector().getJetTypeMapper()).genAnnotations(fun);

                JvmMethodSignature jvmSignature =
                        typeMapper.mapToCallableMethod(inheritedFun, false, OwnerKind.IMPLEMENTATION).getSignature();
                JetMethodAnnotationWriter aw = JetMethodAnnotationWriter.visitAnnotation(mv);
                BitSet kotlinFlags = getFlagsForVisibility(fun.getVisibility());
                if (fun instanceof PropertyAccessorDescriptor) {
                    kotlinFlags.set(JvmStdlibNames.FLAG_PROPERTY_BIT);
                    aw.writeTypeParameters(jvmSignature.getKotlinTypeParameter());
                    aw.writePropertyType(jvmSignature.getKotlinReturnType());
                }
                else {
                    JetType returnType = fun.getReturnType();
                    assert returnType != null;
                    aw.writeNullableReturnType(returnType.isNullable());
                    aw.writeTypeParameters(jvmSignature.getKotlinTypeParameter());
                    aw.writeReturnType(jvmSignature.getKotlinReturnType());
                }
                aw.writeFlags(kotlinFlags);
                aw.visitEnd();

                if (state.getClassBuilderMode() == ClassBuilderMode.STUBS) {
                    StubCodegen.generateStubCode(mv);
                }
                else if (state.getClassBuilderMode() == ClassBuilderMode.FULL) {
                    mv.visitCode();
                    FrameMap frameMap = context.prepareFrame(state.getInjector().getJetTypeMapper());
                    ExpressionCodegen codegen =
                            new ExpressionCodegen(mv, frameMap, jvmSignature.getAsmMethod().getReturnType(), context, state);
                    codegen.generateThisOrOuter(descriptor);    // ??? wouldn't it be addClosureToConstructorParameters good idea to put it?

                    Type[] argTypes = function.getArgumentTypes();
                    List<Type> originalArgTypes = jvmSignature.getValueParameterTypes();
                    InstructionAdapter iv = new InstructionAdapter(mv);
                    iv.load(0, OBJECT_TYPE);
                    for (int i = 0, reg = 1; i < argTypes.length; i++) {
                        Type argType = argTypes[i];
                        iv.load(reg, argType);
                        StackValue.coerce(argType, originalArgTypes.get(i), iv);
                        //noinspection AssignmentToForLoopParameter
                        reg += argType.getSize();
                    }

                    JetType jetType = TraitImplBodyCodegen.getSuperClass(declaration);
                    Type type = typeMapper.mapType(jetType, MapTypeMode.IMPL);
                    if (type.getInternalName().equals("java/lang/Object")) {
                        jetType = declaration.getDefaultType();
                        type = typeMapper.mapType(jetType, MapTypeMode.IMPL);
                    }

                    String fdescriptor = functionOriginal.getDescriptor().replace("(", "(" + type.getDescriptor());
                    Type type1 =
                            typeMapper.mapType(((ClassDescriptor) fun.getContainingDeclaration()).getDefaultType(), MapTypeMode.TRAIT_IMPL);
                    iv.invokestatic(type1.getInternalName(), function.getName(), fdescriptor);
                    if (function.getReturnType().getSort() == Type.OBJECT &&
                        !function.getReturnType().equals(functionOriginal.getReturnType())) {
                        iv.checkcast(function.getReturnType());
                    }
                    iv.areturn(function.getReturnType());
                    FunctionCodegen.endVisit(iv, "trait method", callableDescriptorToDeclaration(bindingContext, fun));
                }

                FunctionCodegen.generateBridgeIfNeeded(context, state, v, function, fun, kind);
            }
        }
    }

    private void generateDelegatorToConstructorCall(
            InstructionAdapter iv, ExpressionCodegen codegen,
            ConstructorDescriptor constructorDescriptor,
            ConstructorFrameMap frameMap
    ) {
        ClassDescriptor classDecl = constructorDescriptor.getContainingDeclaration();

        iv.load(0, OBJECT_TYPE);

        if (classDecl.getKind() == ClassKind.ENUM_CLASS || classDecl.getKind() == ClassKind.ENUM_ENTRY) {
            iv.load(1, OBJECT_TYPE);
            iv.load(2, Type.INT_TYPE);
        }

        CallableMethod method = typeMapper.mapToCallableMethod(constructorDescriptor, context.closure);

        final ResolvedCall<? extends CallableDescriptor> resolvedCall =
                bindingContext.get(BindingContext.RESOLVED_CALL, ((JetCallElement) superCall).getCalleeExpression());
        assert resolvedCall != null;
        final ConstructorDescriptor superConstructor = (ConstructorDescriptor) resolvedCall.getResultingDescriptor();

        //noinspection SuspiciousMethodCalls
        final CalculatedClosure closureForSuper = bindingContext.get(CLOSURE, superConstructor.getContainingDeclaration());
        CallableMethod superCallable = typeMapper.mapToCallableMethod(superConstructor,
                                                                      closureForSuper);

        if (closureForSuper != null && closureForSuper.getCaptureThis() != null) {
            iv.load(frameMap.getOuterThisIndex(), OBJECT_TYPE);
        }

        if (myClass instanceof JetObjectDeclaration &&
            superCall instanceof JetDelegatorToSuperCall &&
            ((JetObjectDeclaration) myClass).isObjectLiteral()) {
            int nextVar = findFirstSuperArgument(method);
            for (Type t : superCallable.getSignature().getAsmMethod().getArgumentTypes()) {
                iv.load(nextVar, t);
                nextVar += t.getSize();
            }
            superCallable.invoke(codegen.v);
        }
        else {
            codegen.invokeMethodWithArguments(superCallable, (JetCallElement) superCall, StackValue.none());
        }
    }

    private static int findFirstSuperArgument(CallableMethod method) {
        final List<JvmMethodParameterSignature> types = method.getSignature().getKotlinParameterTypes();
        if (types != null) {
            int i = 0;
            for (JvmMethodParameterSignature type : types) {
                if (type.getKind() == JvmMethodParameterKind.SUPER_CALL_PARAM) {
                    return i + 1; // because of this
                }
                i += type.getAsmType().getSize();
            }
        }
        return -1;
    }

    @Override
    protected void generateDeclaration(PropertyCodegen propertyCodegen, JetDeclaration declaration, FunctionCodegen functionCodegen) {
        if (declaration instanceof JetClassObject) {
            // done earlier in order to have accessors
        }
        else if (declaration instanceof JetEnumEntry && !((JetEnumEntry) declaration).hasPrimaryConstructor()) {
            String name = declaration.getName();
            final String desc = "L" + typeMapper.mapType(descriptor.getDefaultType(), MapTypeMode.IMPL).getInternalName() + ";";
            v.newField(declaration, ACC_PUBLIC | ACC_ENUM | ACC_STATIC | ACC_FINAL, name, desc, null, null);
            if (myEnumConstants.isEmpty()) {
                staticInitializerChunks.add(new CodeChunk() {
                    @Override
                    public void generate(InstructionAdapter v) {
                        initializeEnumConstants(v);
                    }
                });
            }
            myEnumConstants.add((JetEnumEntry) declaration);
        }
        else {
            super.generateDeclaration(propertyCodegen, declaration, functionCodegen);
        }
    }

    private final List<JetEnumEntry> myEnumConstants = new ArrayList<JetEnumEntry>();

    private void initializeEnumConstants(InstructionAdapter iv) {
        ExpressionCodegen codegen = new ExpressionCodegen(iv, new FrameMap(), Type.VOID_TYPE, context, state);
        int ordinal = -1;
        JetType myType = descriptor.getDefaultType();
        Type myAsmType = typeMapper.mapType(myType, MapTypeMode.IMPL);

        assert myEnumConstants.size() > 0;
        JetType arrayType = JetStandardLibrary.getInstance().getArrayType(myType);
        Type arrayAsmType = typeMapper.mapType(arrayType, MapTypeMode.IMPL);
        v.newField(myClass, ACC_PRIVATE | ACC_STATIC | ACC_FINAL | ACC_SYNTHETIC, "$VALUES", arrayAsmType.getDescriptor(), null, null);

        iv.iconst(myEnumConstants.size());
        iv.newarray(myAsmType);
        iv.dup();

        for (JetEnumEntry enumConstant : myEnumConstants) {
            ordinal++;

            iv.dup();
            iv.iconst(ordinal);

            ClassDescriptor classDescriptor = bindingContext.get(BindingContext.CLASS, enumConstant);
            assert classDescriptor != null;
            String implClass = typeMapper.mapType(classDescriptor.getDefaultType(), MapTypeMode.IMPL).getInternalName();

            final List<JetDelegationSpecifier> delegationSpecifiers = enumConstant.getDelegationSpecifiers();
            if (delegationSpecifiers.size() > 1) {
                throw new UnsupportedOperationException("multiple delegation specifiers for enum constant not supported");
            }

            iv.anew(Type.getObjectType(implClass));
            iv.dup();

            iv.aconst(enumConstant.getName());
            iv.iconst(ordinal);

            if (delegationSpecifiers.size() == 1 && !
                    enumEntryNeedSubclass(state.getBindingContext(), enumConstant)) {
                final JetDelegationSpecifier specifier = delegationSpecifiers.get(0);
                if (specifier instanceof JetDelegatorToSuperCall) {
                    final JetDelegatorToSuperCall superCall = (JetDelegatorToSuperCall) specifier;
                    ConstructorDescriptor constructorDescriptor = (ConstructorDescriptor) bindingContext
                            .get(BindingContext.REFERENCE_TARGET, superCall.getCalleeExpression().getConstructorReferenceExpression());
                    assert constructorDescriptor != null;
                    //noinspection SuspiciousMethodCalls
                    CallableMethod method = typeMapper.mapToCallableMethod(constructorDescriptor, bindingContext
                            .get(CLOSURE, constructorDescriptor.getContainingDeclaration()));
                    codegen.invokeMethodWithArguments(method, superCall, StackValue.none());
                }
                else {
                    throw new UnsupportedOperationException("unsupported type of enum constant initializer: " + specifier);
                }
            }
            else {
                iv.invokespecial(implClass, "<init>", "(Ljava/lang/String;I)V");
            }
            iv.dup();
            iv.putstatic(myAsmType.getInternalName(), enumConstant.getName(), "L" + myAsmType.getInternalName() + ";");
            iv.astore(OBJECT_TYPE);
        }
        iv.putstatic(myAsmType.getInternalName(), "$VALUES", arrayAsmType.getDescriptor());
    }

    public static void generateInitializers(
            @NotNull ExpressionCodegen codegen, @NotNull InstructionAdapter iv, @NotNull List<JetDeclaration> declarations,
            @NotNull BindingContext bindingContext, @NotNull JetTypeMapper typeMapper
    ) {
        for (JetDeclaration declaration : declarations) {
            if (declaration instanceof JetProperty) {
                final PropertyDescriptor propertyDescriptor = (PropertyDescriptor) bindingContext.get(BindingContext.VARIABLE, declaration);
                assert propertyDescriptor != null;
                if (Boolean.TRUE.equals(bindingContext.get(BindingContext.BACKING_FIELD_REQUIRED, propertyDescriptor))) {
                    final JetExpression initializer = ((JetProperty) declaration).getInitializer();
                    if (initializer != null) {
                        CompileTimeConstant<?> compileTimeValue = bindingContext.get(BindingContext.COMPILE_TIME_VALUE, initializer);
                        final JetType jetType = propertyDescriptor.getType();
                        if (compileTimeValue != null) {
                            Object value = compileTimeValue.getValue();
                            Type type = typeMapper.mapType(jetType, MapTypeMode.VALUE);
                            if (skipDefaultValue(propertyDescriptor, value, type)) continue;
                        }
                        iv.load(0, OBJECT_TYPE);
                        Type type = codegen.expressionType(initializer);
                        if (jetType.isNullable()) {
                            type = boxType(type);
                        }
                        codegen.gen(initializer, type);
                        // @todo write directly to the field. Fix test excloset.jet::test6
                        JvmClassName owner = typeMapper.getOwner(propertyDescriptor, OwnerKind.IMPLEMENTATION);
                        Type propType = typeMapper.mapType(jetType, MapTypeMode.VALUE);
                        StackValue.property(propertyDescriptor.getName().getName(), owner, owner,
                                            propType, false, false, false, null, null, 0).store(propType, iv);
                    }
                }
            }
            else if (declaration instanceof JetClassInitializer) {
                codegen.gen(((JetClassInitializer) declaration).getBody(), Type.VOID_TYPE);
            }
        }
    }

    private static boolean skipDefaultValue(PropertyDescriptor propertyDescriptor, Object value, Type type) {
        if (isPrimitive(type)) {
            if (!propertyDescriptor.getType().isNullable() && value instanceof Number) {
                if (type == Type.INT_TYPE && ((Number) value).intValue() == 0) {
                    return true;
                }
                if (type == Type.BYTE_TYPE && ((Number) value).byteValue() == 0) {
                    return true;
                }
                if (type == Type.LONG_TYPE && ((Number) value).longValue() == 0L) {
                    return true;
                }
                if (type == Type.SHORT_TYPE && ((Number) value).shortValue() == 0) {
                    return true;
                }
                if (type == Type.DOUBLE_TYPE && ((Number) value).doubleValue() == 0d) {
                    return true;
                }
                if (type == Type.FLOAT_TYPE && ((Number) value).byteValue() == 0f) {
                    return true;
                }
            }
            if (type == Type.BOOLEAN_TYPE && value instanceof Boolean && !((Boolean) value)) {
                return true;
            }
            if (type == Type.CHAR_TYPE && value instanceof Character && ((Character) value) == 0) {
                return true;
            }
        }
        else {
            if (value == null) {
                return true;
            }
        }
        return false;
    }

    protected void generateDelegates(JetClass toClass, CodegenContext delegateContext, StackValue field) {
        final FunctionCodegen functionCodegen = new FunctionCodegen(delegateContext, v, state);
        final PropertyCodegen propertyCodegen = new PropertyCodegen(delegateContext, v, functionCodegen, state);

        ClassDescriptor classDescriptor = bindingContext.get(BindingContext.CLASS, toClass);
        for (DeclarationDescriptor declaration : descriptor.getDefaultType().getMemberScope().getAllDescriptors()) {
            if (declaration instanceof CallableMemberDescriptor) {
                CallableMemberDescriptor callableMemberDescriptor = (CallableMemberDescriptor) declaration;
                if (callableMemberDescriptor.getKind() == CallableMemberDescriptor.Kind.DELEGATION) {
                    Set<? extends CallableMemberDescriptor> overriddenDescriptors = callableMemberDescriptor.getOverriddenDescriptors();
                    for (CallableMemberDescriptor overriddenDescriptor : overriddenDescriptors) {
                        if (overriddenDescriptor.getContainingDeclaration() == classDescriptor) {
                            if (declaration instanceof PropertyDescriptor) {
                                propertyCodegen
                                        .genDelegate((PropertyDescriptor) declaration, (PropertyDescriptor) overriddenDescriptor, field);
                            }
                            else if (declaration instanceof SimpleFunctionDescriptor) {
                                functionCodegen.genDelegate((SimpleFunctionDescriptor) declaration, overriddenDescriptor, field);
                            }
                        }
                    }
                }
            }
        }
    }

    @Nullable
    private JetClassObject getClassObject() {
        return myClass instanceof JetClass ? ((JetClass) myClass).getClassObject() : null;
    }


    /**
     * Return pairs of descriptors. First is member of this that should be implemented by delegating to trait,
     * second is member of trait that contain implementation.
     */
    private static List<Pair<CallableMemberDescriptor, CallableMemberDescriptor>> getTraitImplementations(@NotNull ClassDescriptor classDescriptor) {
        List<Pair<CallableMemberDescriptor, CallableMemberDescriptor>> r = Lists.newArrayList();

        root:
        for (DeclarationDescriptor decl : classDescriptor.getDefaultType().getMemberScope().getAllDescriptors()) {
            if (!(decl instanceof CallableMemberDescriptor)) {
                continue;
            }

            CallableMemberDescriptor callableMemberDescriptor = (CallableMemberDescriptor) decl;
            if (callableMemberDescriptor.getKind() != CallableMemberDescriptor.Kind.FAKE_OVERRIDE) {
                continue;
            }

            Collection<CallableMemberDescriptor> overriddenDeclarations =
                    OverridingUtil.getOverriddenDeclarations(callableMemberDescriptor);
            for (CallableMemberDescriptor overriddenDeclaration : overriddenDeclarations) {
                if (overriddenDeclaration.getModality() != Modality.ABSTRACT) {
                    if (!isInterface(overriddenDeclaration.getContainingDeclaration())) {
                        continue root;
                    }
                }
            }

            for (CallableMemberDescriptor overriddenDeclaration : overriddenDeclarations) {
                if (overriddenDeclaration.getModality() != Modality.ABSTRACT) {
                    r.add(Pair.create(callableMemberDescriptor, overriddenDeclaration));
                }
            }
        }

        return r;
    }
}<|MERGE_RESOLUTION|>--- conflicted
+++ resolved
@@ -50,14 +50,9 @@
 import java.util.*;
 
 import static org.jetbrains.asm4.Opcodes.*;
-<<<<<<< HEAD
-import static org.jetbrains.jet.codegen.JetTypeMapper.OBJECT_TYPE;
-import static org.jetbrains.jet.codegen.JetTypeMapper.getVisibilityAccessFlag;
-=======
 import static org.jetbrains.jet.codegen.CodegenUtil.*;
 import static org.jetbrains.jet.codegen.AsmTypeConstants.*;
 import static org.jetbrains.jet.codegen.context.CodegenBinding.CLOSURE;
->>>>>>> d2d5f005
 import static org.jetbrains.jet.codegen.context.CodegenBinding.eclosingClassDescriptor;
 import static org.jetbrains.jet.codegen.context.CodegenBinding.enumEntryNeedSubclass;
 import static org.jetbrains.jet.lang.resolve.BindingContextUtils.callableDescriptorToDeclaration;
@@ -576,11 +571,7 @@
         final JvmMethodSignature constructorMethod = callableMethod.getSignature();
 
         assert constructorDescriptor != null;
-<<<<<<< HEAD
         int flags = getVisibilityAccessFlag(constructorDescriptor);
-=======
-        int flags = getAccessModifiers(constructorDescriptor, 0);
->>>>>>> d2d5f005
         final MethodVisitor mv = v.newMethod(myClass, flags, constructorMethod.getName(), constructorMethod.getAsmMethod().getDescriptor(),
                                              constructorMethod.getGenericsSignature(), null);
         if (state.getClassBuilderMode() == ClassBuilderMode.SIGNATURES) return;
